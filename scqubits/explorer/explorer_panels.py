--- conflicted
+++ resolved
@@ -20,17 +20,10 @@
 import scqubits.core.units as units
 import scqubits.utils.plotting as plot
 
-<<<<<<< HEAD
-if TYPE_CHECKING:
-    from scqubits.core.param_sweep import ParameterSweep
-    from scqubits.core.qubit_base import QubitBaseClass, QubitBaseClass1d, QuantumSystem
-    from scqubits.core.oscillator import Oscillator
-=======
 from scqubits import SpectrumData, settings
 from scqubits.core.namedslots_array import NamedSlotsNdarray
 from scqubits.core.oscillator import Oscillator
 from scqubits.utils.misc import tuple_to_short_str
->>>>>>> fd6d887b
 
 if TYPE_CHECKING:
     from scqubits.core.param_sweep import ParameterSlice, ParameterSweep
