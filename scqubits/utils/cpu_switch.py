# cpu_switch.py
#
# This file is part of scqubits.
#
#    Copyright (c) 2019 and later, Jens Koch and Peter Groszkowski
#    All rights reserved.
#
#    This source code is licensed under the BSD-style license found in the
#    LICENSE file in the root directory of this source tree.
############################################################################

from typing import Callable

import scqubits.settings as settings


def get_map_method(num_cpus: int) -> Callable:
    """
    Selects the correct `.map` method depending on the specified number of desired
    cores. If num_cpus>1, the multiprocessing/pathos pool is started here.

    Parameters
    ----------
    num_cpus: int

    Returns
    -------
    function
        `.map` method to be used by caller
    """
    if num_cpus == 1:
        return map

    # num_cpus > 1 -----------------

    # windows may require special treatment if sys.platform == 'win32' and
    # settings.POOL is None: warnings.warn("Windows users may explicitly need to
    # provide scqubits.settings.POOL.")

    # user is asking for more than 1 cpu; start pool from here
    if settings.MULTIPROC == "pathos":
        try:
            import dill
            import pathos
        except ImportError:
            raise ImportError(
<<<<<<< HEAD
                "scqubits multiprocessing mode set to 'pathos'. Need but cannot find 'pathos'/'dill'!"
=======
                "scqubits multiprocessing mode set to 'pathos'. Need but cannot find"
                " 'pathos'/'dill'!"
>>>>>>> 9d6e33af
            )
        else:
            dill.settings["recurse"] = True
            settings.POOL = pathos.pools.ProcessPool(nodes=num_cpus)
            return settings.POOL.map
    if settings.MULTIPROC == "multiprocessing":
        import multiprocessing

        settings.POOL = multiprocessing.Pool(processes=num_cpus)
        return settings.POOL.map
    else:
        raise ValueError(
            "Unknown multiprocessing type: settings.MULTIPROC = {}".format(
                settings.MULTIPROC
            )
        )<|MERGE_RESOLUTION|>--- conflicted
+++ resolved
@@ -44,12 +44,8 @@
             import pathos
         except ImportError:
             raise ImportError(
-<<<<<<< HEAD
-                "scqubits multiprocessing mode set to 'pathos'. Need but cannot find 'pathos'/'dill'!"
-=======
                 "scqubits multiprocessing mode set to 'pathos'. Need but cannot find"
                 " 'pathos'/'dill'!"
->>>>>>> 9d6e33af
             )
         else:
             dill.settings["recurse"] = True
