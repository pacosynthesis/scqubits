# transmon.py
#
# This file is part of scqubits: a Python package for superconducting qubits,
# arXiv:2107.08552 (2021). https://arxiv.org/abs/2107.08552
#
#    Copyright (c) 2019 and later, Jens Koch and Peter Groszkowski
#    All rights reserved.
#
#    This source code is licensed under the BSD-style license found in the
#    LICENSE file in the root directory of this source tree.
############################################################################

import math
import os

from typing import Any, Dict, List, Optional, Tuple, Union

import numpy as np

from matplotlib.axes import Axes
from matplotlib.figure import Figure
from numpy import ndarray

import scqubits.core.constants as constants
import scqubits.core.descriptors as descriptors
import scqubits.core.discretization as discretization
import scqubits.core.qubit_base as base
import scqubits.core.storage as storage
import scqubits.io_utils.fileio_serializers as serializers
import scqubits.utils.plot_defaults as defaults
import scqubits.utils.plotting as plot

from scqubits.core.discretization import Grid1d
from scqubits.core.noise import NoisySystem
from scqubits.core.storage import WaveFunction

LevelsTuple = Tuple[int, ...]
Transition = Tuple[int, int]
TransitionsTuple = Tuple[Transition, ...]

# —Cooper pair box / transmon——————————————————————————————————————————————


class Transmon(base.QubitBaseClass1d, serializers.Serializable, NoisySystem):
    r"""Class for the Cooper-pair-box and transmon qubit. The Hamiltonian is represented in dense form in the number
    basis, :math:`H_\text{CPB}=4E_\text{C}(\hat{n}-n_g)^2+\frac{E_\text{J}}{2}(|n\rangle\langle n+1|+\text{h.c.})`.
    Initialize with, for example::

        Transmon(EJ=1.0, EC=2.0, ng=0.2, ncut=30)

    Parameters
    ----------
    EJ:
       Josephson energy
    EC:
        charging energy
    ng:
        offset charge
    ncut:
        charge basis cutoff, `n = -ncut, ..., ncut`
    truncated_dim:
        desired dimension of the truncated quantum system; expected: truncated_dim > 1
    id_str:
        optional string by which this instance can be referred to in `HilbertSpace`
        and `ParameterSweep`. If not provided, an id is auto-generated.
    """
    EJ = descriptors.WatchedProperty(float, "QUANTUMSYSTEM_UPDATE")
    EC = descriptors.WatchedProperty(float, "QUANTUMSYSTEM_UPDATE")
    ng = descriptors.WatchedProperty(float, "QUANTUMSYSTEM_UPDATE")
    ncut = descriptors.WatchedProperty(int, "QUANTUMSYSTEM_UPDATE")

    def __init__(
        self,
        EJ: float,
        EC: float,
        ng: float,
        ncut: int,
        truncated_dim: int = 6,
        id_str: Optional[str] = None,
    ) -> None:
        base.QuantumSystem.__init__(self, id_str=id_str)
        self.EJ = EJ
        self.EC = EC
        self.ng = ng
        self.ncut = ncut
        self.truncated_dim = truncated_dim
        self._evec_dtype = np.float_
        self._default_grid = discretization.Grid1d(-np.pi, np.pi, 151)
        self._default_n_range = (-5, 6)
        self._image_filename = os.path.join(
            os.path.dirname(os.path.abspath(__file__)), "qubit_img/fixed-transmon.jpg"
        )

    @staticmethod
    def default_params() -> Dict[str, Any]:
        return {"EJ": 15.0, "EC": 0.3, "ng": 0.0, "ncut": 30, "truncated_dim": 10}

    @classmethod
    def supported_noise_channels(cls) -> List[str]:
        """Return a list of supported noise channels"""
        return [
            "tphi_1_over_f_cc",
            "tphi_1_over_f_ng",
            "t1_capacitive",
            "t1_charge_impedance",
        ]

    @classmethod
    def effective_noise_channels(cls) -> List[str]:
        """Return a default list of channels used when calculating effective t1 and
        t2 noise."""
        noise_channels = cls.supported_noise_channels()
        noise_channels.remove("t1_charge_impedance")
        return noise_channels

    def n_operator(self) -> ndarray:
        """Returns charge operator `n` in the charge basis"""
        diag_elements = np.arange(-self.ncut, self.ncut + 1, 1)
        return np.diag(diag_elements)

    def exp_i_phi_operator(self) -> ndarray:
        """Returns operator :math:`e^{i\\varphi}` in the charge basis"""
        dimension = self.hilbertdim()
        entries = np.repeat(1.0, dimension - 1)
        exp_op = np.diag(entries, -1)
        return exp_op

    def cos_phi_operator(self) -> ndarray:
        """Returns operator :math:`\\cos \\varphi` in the charge basis"""
        cos_op = 0.5 * self.exp_i_phi_operator()
        cos_op += cos_op.T
        return cos_op

    def sin_phi_operator(self) -> ndarray:
        """Returns operator :math:`\\sin \\varphi` in the charge basis"""
        sin_op = -1j * 0.5 * self.exp_i_phi_operator()
        sin_op += sin_op.conjugate().T
        return sin_op

    def hamiltonian(self) -> ndarray:
        """Returns Hamiltonian in charge basis"""
        dimension = self.hilbertdim()
        hamiltonian_mat = np.diag(
            [
                4.0 * self.EC * (ind - self.ncut - self.ng) ** 2
                for ind in range(dimension)
            ]
        )
        ind = np.arange(dimension - 1)
        hamiltonian_mat[ind, ind + 1] = -self.EJ / 2.0
        hamiltonian_mat[ind + 1, ind] = -self.EJ / 2.0
        hamiltonian_mat += self.EJ * np.eye(dimension)
        return hamiltonian_mat

    def d_hamiltonian_d_ng(self) -> ndarray:
        """Returns operator representing a derivative of the Hamiltonian with respect to
        charge offset `ng`."""
        return -8 * self.EC * self.n_operator()

    def d_hamiltonian_d_EJ(self) -> ndarray:
        """Returns operator representing a derivative of the Hamiltonian with respect
        to EJ."""
        return -self.cos_phi_operator()

    def hilbertdim(self) -> int:
        """Returns Hilbert space dimension"""
        return 2 * self.ncut + 1

    def potential(self, phi: Union[float, ndarray]) -> ndarray:
        """Transmon phase-basis potential evaluated at `phi`.

        Parameters
        ----------
        phi:
            phase variable value
        """
        return -self.EJ * np.cos(phi)

    def plot_n_wavefunction(
        self,
        esys: Tuple[ndarray, ndarray] = None,
        mode: str = "real",
        which: int = 0,
        nrange: Tuple[int, int] = None,
        **kwargs
    ) -> Tuple[Figure, Axes]:
        """Plots transmon wave function in charge basis

        Parameters
        ----------
        esys:
            eigenvalues, eigenvectors
        mode:
            `'abs_sqr', 'abs', 'real', 'imag'`
        which:
             index or indices of wave functions to plot (default value = 0)
        nrange:
             range of `n` to be included on the x-axis (default value = (-5,6))
        **kwargs:
            plotting parameters
        """
        if nrange is None:
            nrange = self._default_n_range
        n_wavefunc = self.numberbasis_wavefunction(esys, which=which)
        amplitude_modifier = constants.MODE_FUNC_DICT[mode]
        n_wavefunc.amplitudes = amplitude_modifier(n_wavefunc.amplitudes)
        kwargs = {
            **defaults.wavefunction1d_discrete(mode),
            **kwargs,
        }  # if any duplicates, later ones survive
        return plot.wavefunction1d_discrete(n_wavefunc, xlim=nrange, **kwargs)

    def plot_phi_wavefunction(
        self,
        esys: Tuple[ndarray, ndarray] = None,
        which: int = 0,
        phi_grid: Grid1d = None,
        mode: str = "abs_sqr",
        scaling: float = None,
        **kwargs
    ) -> Tuple[Figure, Axes]:
        """Alias for plot_wavefunction"""
        return self.plot_wavefunction(
            esys=esys,
            which=which,
            phi_grid=phi_grid,
            mode=mode,
            scaling=scaling,
            **kwargs
        )

    def numberbasis_wavefunction(
        self, esys: Tuple[ndarray, ndarray] = None, which: int = 0
    ) -> WaveFunction:
        """Return the transmon wave function in number basis. The specific index of the
        wave function to be returned is `which`.

        Parameters
        ----------
        esys:
            if `None`, the eigensystem is calculated on the fly; otherwise, the provided
            eigenvalue, eigenvector arrays as obtained from `.eigensystem()`,
            are used (default value = None)
        which:
            eigenfunction index (default value = 0)
        """
        if esys is None:
            evals_count = max(which + 1, 3)
            esys = self.eigensys(evals_count=evals_count)
        evals, evecs = esys

        n_vals = np.arange(-self.ncut, self.ncut + 1)
        return storage.WaveFunction(n_vals, evecs[:, which], evals[which])

    def wavefunction(
        self,
        esys: Optional[Tuple[ndarray, ndarray]] = None,
        which: int = 0,
        phi_grid: Grid1d = None,
    ) -> WaveFunction:
        """Return the transmon wave function in phase basis. The specific index of the
        wavefunction is `which`. `esys` can be provided, but if set to `None` then it is
        calculated on the fly.

        Parameters
        ----------
        esys:
            if None, the eigensystem is calculated on the fly; otherwise, the provided
            eigenvalue, eigenvector arrays as obtained from `.eigensystem()` are used
        which:
            eigenfunction index (default value = 0)
        phi_grid:
            used for setting a custom grid for phi; if None use self._default_grid
        """
        if esys is None:
            evals_count = max(which + 1, 3)
            evals, evecs = self.eigensys(evals_count=evals_count)
        else:
            evals, evecs = esys

        n_wavefunc = self.numberbasis_wavefunction(esys, which=which)

        phi_grid = phi_grid or self._default_grid
        phi_basis_labels = phi_grid.make_linspace()
        phi_wavefunc_amplitudes = np.empty(phi_grid.pt_count, dtype=np.complex_)
        for k in range(phi_grid.pt_count):
            phi_wavefunc_amplitudes[k] = (1j ** which / math.sqrt(2 * np.pi)) * np.sum(
                n_wavefunc.amplitudes
                * np.exp(1j * phi_basis_labels[k] * n_wavefunc.basis_labels)
            )
        return storage.WaveFunction(
            basis_labels=phi_basis_labels,
            amplitudes=phi_wavefunc_amplitudes,
            energy=evals[which],
        )

<<<<<<< HEAD
=======
    def _compute_dispersion(
        self,
        dispersion_name: str,
        param_name: str,
        param_vals: ndarray,
        transitions_tuple: TransitionsTuple = ((0, 1),),
        levels_tuple: Optional[LevelsTuple] = None,
        point_count: int = 50,
        num_cpus: Optional[int] = None,
    ) -> Tuple[ndarray, ndarray]:
        if dispersion_name != "ng":
            return super()._compute_dispersion(
                dispersion_name,
                param_name,
                param_vals,
                transitions_tuple=transitions_tuple,
                levels_tuple=levels_tuple,
                point_count=point_count,
                num_cpus=num_cpus,
            )

        max_level = (
            np.max(transitions_tuple) if levels_tuple is None else np.max(levels_tuple)
        )
        previous_ng = self.ng
        self.ng = 0.0
        specdata_ng_0 = self.get_spectrum_vs_paramvals(
            param_name,
            param_vals,
            evals_count=max_level + 1,
            get_eigenstates=False,
            num_cpus=num_cpus,
        )
        self.ng = 0.5
        specdata_ng_05 = self.get_spectrum_vs_paramvals(
            param_name,
            param_vals,
            evals_count=max_level + 1,
            get_eigenstates=False,
            num_cpus=num_cpus,
        )
        self.ng = previous_ng

        if levels_tuple is not None:
            dispersion = np.asarray(
                [
                    [
                        np.abs(
                            specdata_ng_0.energy_table[param_index, j]
                            - specdata_ng_05.energy_table[param_index, j]
                        )
                        for param_index, _ in enumerate(param_vals)
                    ]
                    for j in levels_tuple
                ]
            )
            return specdata_ng_0.energy_table, dispersion

        dispersion_list = []
        for i, j in transitions_tuple:
            list_ij = []
            for param_index, _ in enumerate(param_vals):
                ei_0 = specdata_ng_0.energy_table[param_index, i]
                ei_05 = specdata_ng_05.energy_table[param_index, i]
                ej_0 = specdata_ng_0.energy_table[param_index, j]
                ej_05 = specdata_ng_05.energy_table[param_index, j]
                list_ij.append(
                    np.max([np.abs(ei_0 - ej_0), np.abs(ei_05 - ej_05)])
                    - np.min([np.abs(ei_0 - ej_0), np.abs(ei_05 - ej_05)])
                )
            dispersion_list.append(list_ij)
        return specdata_ng_0.energy_table, np.asarray(dispersion_list)

>>>>>>> d8532a3b

# — Flux-tunable Cooper pair box / transmon———————————————————————————————————————————


class TunableTransmon(Transmon, serializers.Serializable, NoisySystem):
    r"""Class for the flux-tunable transmon qubit. The Hamiltonian is represented in dense form in the number
    basis,
    :math:`H_\text{CPB}=4E_\text{C}(\hat{n}-n_g)^2+\frac{\mathcal{E}_\text{J}(\Phi)}{2}(|n\rangle\langle n+1|+\text{h.c.})`,
    Here, the effective Josephson energy is flux-tunable:
    :math:`\mathcal{E}_J(\Phi) = E_{J,\text{max}} \sqrt{\cos^2(\pi\Phi/\Phi_0) + d^2 \sin^2(\pi\Phi/\Phi_0)}`
    and :math:`d=(E_{J2}-E_{J1})(E_{J1}+E_{J2})` parametrizes th junction asymmetry.

    Initialize with, for example::

        TunableTransmon(EJmax=1.0, d=0.1, EC=2.0, flux=0.3, ng=0.2, ncut=30)

    Parameters
    ----------
    EJmax:
       maximum effective Josephson energy (sum of the Josephson energies of the two
       junctions)
    d:
        junction asymmetry parameter
    EC:
        charging energy
    flux:
        flux threading the SQUID loop, in units of the flux quantum
    ng:
        offset charge
    ncut:
        charge basis cutoff, `n = -ncut, ..., ncut`
    truncated_dim:
        desired dimension of the truncated quantum system; expected: truncated_dim > 1
    id_str:
        optional string by which this instance can be referred to in `HilbertSpace`
        and `ParameterSweep`. If not provided, an id is auto-generated.
    """
    EJmax = descriptors.WatchedProperty(float, "QUANTUMSYSTEM_UPDATE")
    d = descriptors.WatchedProperty(float, "QUANTUMSYSTEM_UPDATE")
    flux = descriptors.WatchedProperty(float, "QUANTUMSYSTEM_UPDATE")

    def __init__(
        self,
        EJmax: float,
        EC: float,
        d: float,
        flux: float,
        ng: float,
        ncut: int,
        truncated_dim: int = 6,
        id_str: Optional[str] = None,
    ) -> None:
        base.QuantumSystem.__init__(self, id_str=id_str)
        self.EJmax = EJmax
        self.EC = EC
        self.d = d
        self.flux = flux
        self.ng = ng
        self.ncut = ncut
        self.truncated_dim = truncated_dim
        self._evec_dtype = np.float_
        self._default_grid = discretization.Grid1d(-np.pi, np.pi, 151)
        self._default_n_range = (-5, 6)
        self._image_filename = os.path.join(
            os.path.dirname(os.path.abspath(__file__)), "qubit_img/tunable-transmon.jpg"
        )

    @property
    def EJ(self) -> float:  # type: ignore
        """This is the effective, flux dependent Josephson energy, playing the role of EJ
        in the parent class `Transmon`"""
        return self.EJmax * np.sqrt(
            np.cos(np.pi * self.flux) ** 2
            + self.d ** 2 * np.sin(np.pi * self.flux) ** 2
        )

    @staticmethod
    def default_params() -> Dict[str, Any]:
        return {
            "EJmax": 20.0,
            "EC": 0.3,
            "d": 0.01,
            "flux": 0.0,
            "ng": 0.0,
            "ncut": 30,
            "truncated_dim": 10,
        }

    @classmethod
    def supported_noise_channels(cls) -> List[str]:
        """Return a list of supported noise channels"""
        return [
            "tphi_1_over_f_flux",
            "tphi_1_over_f_cc",
            "tphi_1_over_f_ng",
            "t1_capacitive",
            "t1_flux_bias_line",
            "t1_charge_impedance",
        ]

    def d_hamiltonian_d_flux(self) -> ndarray:
        """Returns operator representing a derivative of the Hamiltonian with respect to `flux`."""
        return (
            np.pi
            * self.EJmax
            * np.cos(np.pi * self.flux)
            * np.sin(np.pi * self.flux)
            * (self.d ** 2 - 1)
            / np.sqrt(
                np.cos(np.pi * self.flux) ** 2
                + self.d ** 2 * np.sin(np.pi * self.flux) ** 2
            )
            * self.cos_phi_operator()
<<<<<<< HEAD
        )
=======
        )

    def _compute_dispersion(
        self,
        dispersion_name: str,
        param_name: str,
        param_vals: ndarray,
        transitions_tuple: TransitionsTuple = ((0, 1),),
        levels_tuple: Optional[LevelsTuple] = None,
        point_count: int = 50,
        num_cpus: Optional[int] = None,
    ) -> Tuple[ndarray, ndarray]:
        if dispersion_name != "flux":
            return super()._compute_dispersion(
                dispersion_name,
                param_name,
                param_vals,
                transitions_tuple=transitions_tuple,
                levels_tuple=levels_tuple,
                point_count=point_count,
                num_cpus=num_cpus,
            )

        max_level = (
            np.max(transitions_tuple) if levels_tuple is None else np.max(levels_tuple)
        )
        previous_flux = self.flux
        self.flux = 0.0
        specdata_flux_0 = self.get_spectrum_vs_paramvals(
            param_name,
            param_vals,
            evals_count=max_level + 1,
            get_eigenstates=False,
            num_cpus=num_cpus,
        )
        self.flux = 0.5
        specdata_flux_05 = self.get_spectrum_vs_paramvals(
            param_name,
            param_vals,
            evals_count=max_level + 1,
            get_eigenstates=False,
            num_cpus=num_cpus,
        )
        self.flux = previous_flux

        if levels_tuple is not None:
            dispersion = np.asarray(
                [
                    [
                        np.abs(
                            specdata_flux_0.energy_table[param_index, j]  # type:ignore
                            - specdata_flux_05.energy_table[
                                param_index, j
                            ]  # type:ignore
                        )
                        for param_index, _ in enumerate(param_vals)
                    ]
                    for j in levels_tuple
                ]
            )
            return specdata_flux_0.energy_table, dispersion  # type:ignore

        dispersion_list = []
        for i, j in transitions_tuple:
            list_ij = []
            for param_index, _ in enumerate(param_vals):
                ei_0 = specdata_flux_0.energy_table[param_index, i]  # type:ignore
                ei_05 = specdata_flux_05.energy_table[param_index, i]  # type:ignore
                ej_0 = specdata_flux_0.energy_table[param_index, j]  # type:ignore
                ej_05 = specdata_flux_05.energy_table[param_index, j]  # type:ignore
                list_ij.append(
                    np.max([np.abs(ei_0 - ej_0), np.abs(ei_05 - ej_05)])
                    - np.min([np.abs(ei_0 - ej_0), np.abs(ei_05 - ej_05)])
                )
            dispersion_list.append(list_ij)
        return specdata_flux_0.energy_table, np.asarray(dispersion_list)  # type:ignore
>>>>>>> d8532a3b
<|MERGE_RESOLUTION|>--- conflicted
+++ resolved
@@ -42,8 +42,9 @@
 
 
 class Transmon(base.QubitBaseClass1d, serializers.Serializable, NoisySystem):
-    r"""Class for the Cooper-pair-box and transmon qubit. The Hamiltonian is represented in dense form in the number
-    basis, :math:`H_\text{CPB}=4E_\text{C}(\hat{n}-n_g)^2+\frac{E_\text{J}}{2}(|n\rangle\langle n+1|+\text{h.c.})`.
+    r"""Class for the Cooper-pair-box and transmon qubit. The Hamiltonian is
+    represented in dense form in the number basis,
+    :math:`H_\text{CPB}=4E_\text{C}(\hat{n}-n_g)^2+\frac{E_\text{J}}{2}(|n\rangle\langle n+1|+\text{h.c.})`.
     Initialize with, for example::
 
         Transmon(EJ=1.0, EC=2.0, ng=0.2, ncut=30)
@@ -149,7 +150,6 @@
         ind = np.arange(dimension - 1)
         hamiltonian_mat[ind, ind + 1] = -self.EJ / 2.0
         hamiltonian_mat[ind + 1, ind] = -self.EJ / 2.0
-        hamiltonian_mat += self.EJ * np.eye(dimension)
         return hamiltonian_mat
 
     def d_hamiltonian_d_ng(self) -> ndarray:
@@ -294,8 +294,6 @@
             energy=evals[which],
         )
 
-<<<<<<< HEAD
-=======
     def _compute_dispersion(
         self,
         dispersion_name: str,
@@ -369,18 +367,18 @@
             dispersion_list.append(list_ij)
         return specdata_ng_0.energy_table, np.asarray(dispersion_list)
 
->>>>>>> d8532a3b
 
 # — Flux-tunable Cooper pair box / transmon———————————————————————————————————————————
 
 
 class TunableTransmon(Transmon, serializers.Serializable, NoisySystem):
-    r"""Class for the flux-tunable transmon qubit. The Hamiltonian is represented in dense form in the number
-    basis,
-    :math:`H_\text{CPB}=4E_\text{C}(\hat{n}-n_g)^2+\frac{\mathcal{E}_\text{J}(\Phi)}{2}(|n\rangle\langle n+1|+\text{h.c.})`,
-    Here, the effective Josephson energy is flux-tunable:
-    :math:`\mathcal{E}_J(\Phi) = E_{J,\text{max}} \sqrt{\cos^2(\pi\Phi/\Phi_0) + d^2 \sin^2(\pi\Phi/\Phi_0)}`
-    and :math:`d=(E_{J2}-E_{J1})(E_{J1}+E_{J2})` parametrizes th junction asymmetry.
+    r"""Class for the flux-tunable transmon qubit. The Hamiltonian is represented in
+    dense form in the number basis, :math:`H_\text{CPB}=4E_\text{C}(\hat{
+    n}-n_g)^2+\frac{\mathcal{E}_\text{J}(\Phi)}{2}(|n\rangle\langle n+1|+\text{
+    h.c.})`, Here, the effective Josephson energy is flux-tunable: :math:`\mathcal{
+    E}_J(\Phi) = E_{J,\text{max}} \sqrt{\cos^2(\pi\Phi/\Phi_0) + d^2 \sin^2(
+    \pi\Phi/\Phi_0)}` and :math:`d=(E_{J2}-E_{J1})(E_{J1}+E_{J2})` parametrizes the
+    junction asymmetry.
 
     Initialize with, for example::
 
@@ -439,8 +437,8 @@
 
     @property
     def EJ(self) -> float:  # type: ignore
-        """This is the effective, flux dependent Josephson energy, playing the role of EJ
-        in the parent class `Transmon`"""
+        """This is the effective, flux dependent Josephson energy, playing the role
+        of EJ in the parent class `Transmon`"""
         return self.EJmax * np.sqrt(
             np.cos(np.pi * self.flux) ** 2
             + self.d ** 2 * np.sin(np.pi * self.flux) ** 2
@@ -471,7 +469,8 @@
         ]
 
     def d_hamiltonian_d_flux(self) -> ndarray:
-        """Returns operator representing a derivative of the Hamiltonian with respect to `flux`."""
+        """Returns operator representing a derivative of the Hamiltonian with respect
+        to `flux`."""
         return (
             np.pi
             * self.EJmax
@@ -483,9 +482,6 @@
                 + self.d ** 2 * np.sin(np.pi * self.flux) ** 2
             )
             * self.cos_phi_operator()
-<<<<<<< HEAD
-        )
-=======
         )
 
     def _compute_dispersion(
@@ -561,5 +557,4 @@
                     - np.min([np.abs(ei_0 - ej_0), np.abs(ei_05 - ej_05)])
                 )
             dispersion_list.append(list_ij)
-        return specdata_flux_0.energy_table, np.asarray(dispersion_list)  # type:ignore
->>>>>>> d8532a3b
+        return specdata_flux_0.energy_table, np.asarray(dispersion_list)  # type:ignore