# fluxonium.py
#
# This file is part of scqubits: a Python package for superconducting qubits,
# arXiv:2107.08552 (2021). https://arxiv.org/abs/2107.08552
#
#    Copyright (c) 2019 and later, Jens Koch and Peter Groszkowski
#    All rights reserved.
#
#    This source code is licensed under the BSD-style license found in the
#    LICENSE file in the root directory of this source tree.
############################################################################

import cmath
import math
import os
<<<<<<< HEAD
from typing import TYPE_CHECKING, Any, Dict, List, Tuple, Union
=======

from typing import TYPE_CHECKING, Any, Dict, List, Optional, Tuple, Union
>>>>>>> d8532a3b

import numpy as np
import scipy as sp
from numpy import ndarray

import scqubits.core.descriptors as descriptors
import scqubits.core.discretization as discretization
import scqubits.core.operators as op
import scqubits.core.oscillator as osc
import scqubits.core.qubit_base as base
import scqubits.core.storage as storage
import scqubits.io_utils.fileio_serializers as serializers
from scqubits.core.noise import NoisySystem

if TYPE_CHECKING:
    from scqubits.core.discretization import Grid1d


class Fluxonium(base.QubitBaseClass1d, serializers.Serializable, NoisySystem):
    r"""Class for the fluxonium qubit. Hamiltonian :math:`H_\text{fl}=-4E_\text{
    C}\partial_\phi^2-E_\text{J}\cos(\phi+\varphi_\text{ext}) +\frac{1}{2}E_L\phi^2`
    is represented in dense form. The employed basis is the EC-EL harmonic oscillator
    basis. The cosine term in the potential is handled via matrix exponentiation.
    Initialize with, for example::

        qubit = Fluxonium(EJ=1.0, EC=2.0, EL=0.3, flux=0.2, cutoff=120)

    Parameters
    ----------
    EJ: float
        Josephson energy
    EC: float
        charging energy
    EL: float
        inductive energy
    flux: float
        external magnetic flux in angular units, 2pi corresponds to one flux quantum
    cutoff: int
        number of harm. osc. basis states used in diagonalization
    truncated_dim:
        desired dimension of the truncated quantum system; expected: truncated_dim > 1
    id_str:
        optional string by which this instance can be referred to in `HilbertSpace`
        and `ParameterSweep`. If not provided, an id is auto-generated.
    """
    EJ = descriptors.WatchedProperty(float, "QUANTUMSYSTEM_UPDATE")
    EC = descriptors.WatchedProperty(float, "QUANTUMSYSTEM_UPDATE")
    EL = descriptors.WatchedProperty(float, "QUANTUMSYSTEM_UPDATE")
    flux = descriptors.WatchedProperty(float, "QUANTUMSYSTEM_UPDATE")
    cutoff = descriptors.WatchedProperty(int, "QUANTUMSYSTEM_UPDATE")

    def __init__(
        self,
        EJ: float,
        EC: float,
        EL: float,
        flux: float,
        cutoff: int,
        truncated_dim: int = 6,
        id_str: Optional[str] = None,
    ) -> None:
        base.QuantumSystem.__init__(self, id_str=id_str)
        self.EJ = EJ
        self.EC = EC
        self.EL = EL
        self.flux = flux
        self.cutoff = cutoff
        self.truncated_dim = truncated_dim
        self._evec_dtype = np.float_
        self._default_grid = discretization.Grid1d(-4.5 * np.pi, 4.5 * np.pi, 151)
        self._image_filename = os.path.join(
            os.path.dirname(os.path.abspath(__file__)), "qubit_img/fluxonium.jpg"
        )

    @staticmethod
    def default_params() -> Dict[str, Any]:
        return {
            "EJ": 8.9,
            "EC": 2.5,
            "EL": 0.5,
            "flux": 0.0,
            "cutoff": 110,
            "truncated_dim": 10,
        }

    @classmethod
    def supported_noise_channels(cls) -> List[str]:
        """Return a list of supported noise channels"""
        return [
            "tphi_1_over_f_cc",
            "tphi_1_over_f_flux",
            "t1_capacitive",
            "t1_charge_impedance",
            "t1_flux_bias_line",
            "t1_inductive",
            "t1_quasiparticle_tunneling",
        ]

    @classmethod
    def effective_noise_channels(cls) -> List[str]:
        """Return a default list of channels used when calculating effective t1 and t2 nosie."""
        noise_channels = cls.supported_noise_channels()
        noise_channels.remove("t1_charge_impedance")
        return noise_channels

    def phi_osc(self) -> float:
        """
        Returns
        -------
            Returns oscillator length for the LC oscillator composed of the fluxonium
             inductance and capacitance.
        """
        return (8.0 * self.EC / self.EL) ** 0.25  # LC oscillator length

    def E_plasma(self) -> float:
        """
        Returns
        -------
            Returns the plasma oscillation frequency.
        """
        return math.sqrt(8.0 * self.EL * self.EC)  # LC plasma oscillation energy

    def phi_operator(self) -> ndarray:
        """
        Returns
        -------
            Returns the phi operator in the LC harmonic oscillator basis
        """
        dimension = self.hilbertdim()
        return (
            (op.creation(dimension) + op.annihilation(dimension))
            * self.phi_osc()
            / math.sqrt(2)
        )

    def n_operator(self) -> ndarray:
        """
        Returns
        -------
            Returns the :math:`n = - i d/d\\phi` operator in the LC harmonic
            oscillator basis
        """
        dimension = self.hilbertdim()
        return (
            1j
            * (op.creation(dimension) - op.annihilation(dimension))
            / (self.phi_osc() * math.sqrt(2))
        )

    def exp_i_phi_operator(self, alpha: float = 1.0, beta: float = 0.0) -> ndarray:
        """
        Returns
        -------
            Returns the :math:`e^{i (\\alpha \\phi + \beta) }` operator in the
            LC harmonic oscillator basis,
            with :math:`\\alpha` and :math:`\\beta` being numbers
        """
        exponent = 1j * (alpha * self.phi_operator())
        return sp.linalg.expm(exponent) * cmath.exp(1j * beta)

    def cos_phi_operator(self, alpha: float = 1.0, beta: float = 0.0) -> ndarray:
        """
        Returns
        -------
            Returns the :math:`\\cos (\\alpha \\phi + \\beta)` operator in the LC
            harmonic oscillator basis,
            with :math:`\\alpha` and :math:`\\beta` being numbers
        """
        argument = alpha * self.phi_operator() + beta * np.eye(self.hilbertdim())
        return sp.linalg.cosm(argument)

    def sin_phi_operator(self, alpha: float = 1.0, beta: float = 0.0) -> ndarray:
        """
        Returns
        -------
            Returns the :math:`\\sin (\\alpha \\phi + \\beta)` operator in the
            LC harmonic oscillator basis
            with :math:`\\alpha` and :math:`\\beta` being numbers
        """
        argument = alpha * self.phi_operator() + beta * np.eye(self.hilbertdim())
        return sp.linalg.sinm(argument)

    def hamiltonian(self) -> ndarray:  # follow Zhu et al., PRB 87, 024510 (2013)
        """Construct Hamiltonian matrix in harmonic-oscillator basis, following Zhu
        et al., PRB 87, 024510 (2013)"""
        dimension = self.hilbertdim()
        diag_elements = [(i + 0.5) * self.E_plasma() for i in range(dimension)]
        lc_osc_matrix = np.diag(diag_elements)

        cos_matrix = self.cos_phi_operator(beta=2 * np.pi * self.flux)

        hamiltonian_mat = lc_osc_matrix - self.EJ * cos_matrix
        return hamiltonian_mat

    def d_hamiltonian_d_EJ(self) -> ndarray:
        """Returns operator representing a derivative of the Hamiltonian with respect
        to `EJ`.

        The flux is grouped as in the Hamiltonian.
        """
        return -self.cos_phi_operator(1, 2 * np.pi * self.flux)

    def d_hamiltonian_d_flux(self) -> ndarray:
        """Returns operator representing a derivative of the Hamiltonian with respect
        to `flux`.

        Flux is grouped as in the Hamiltonian.
        """
        return -2 * np.pi * self.EJ * self.sin_phi_operator(1, 2 * np.pi * self.flux)

    def hilbertdim(self) -> int:
        """
        Returns
        -------
            Returns the Hilbert space dimension."""
        return self.cutoff

    def potential(self, phi: Union[float, ndarray]) -> ndarray:
        """Fluxonium potential evaluated at `phi`.

        Parameters
        ----------
            float value of the phase variable `phi`

        Returns
        -------
        float or ndarray
        """
        return 0.5 * self.EL * phi * phi - self.EJ * np.cos(
            phi + 2.0 * np.pi * self.flux
        )

    def wavefunction(
        self,
        esys: Optional[Tuple[ndarray, ndarray]],
        which: int = 0,
        phi_grid: "Grid1d" = None,
    ) -> storage.WaveFunction:
        """Returns a fluxonium wave function in `phi` basis

        Parameters
        ----------
        esys:
            eigenvalues, eigenvectors
        which:
             index of desired wave function (default value = 0)
        phi_grid:
            used for setting a custom grid for phi; if None use self._default_grid
        """
        if esys is None:
            evals_count = max(which + 1, 3)
            evals, evecs = self.eigensys(evals_count=evals_count)
        else:
            evals, evecs = esys
        dim = self.hilbertdim()

        phi_grid = phi_grid or self._default_grid

        phi_basis_labels = phi_grid.make_linspace()
        wavefunc_osc_basis_amplitudes = evecs[:, which]
        phi_wavefunc_amplitudes = np.zeros(phi_grid.pt_count, dtype=np.complex_)
        phi_osc = self.phi_osc()
        for n in range(dim):
            phi_wavefunc_amplitudes += wavefunc_osc_basis_amplitudes[
                n
            ] * osc.harm_osc_wavefunction(n, phi_basis_labels, phi_osc)
        return storage.WaveFunction(
            basis_labels=phi_basis_labels,
            amplitudes=phi_wavefunc_amplitudes,
            energy=evals[which],
        )


class FluxoniumFluxVariableAllocation(Fluxonium):
    def __init__(
        self,
        EJ: float,
        EC: float,
        EL: float,
        flux: float,
        cutoff: int,
        truncated_dim: int = 6,
        flux_fraction_with_inductor: float = 0.0,
        flux_junction_sign: int = 1,
        alpha: float = 0.0,
    ):
        Fluxonium.__init__(self, EJ, EC, EL, flux, cutoff, truncated_dim)
        if flux_fraction_with_inductor < 0.0 or flux_fraction_with_inductor > 1.0:
            raise ValueError("flux_fraction_with_inductor must be between 0.0 and 1.0")
        self.flux_fraction_with_inductor = flux_fraction_with_inductor
        self.flux_junction_sign = flux_junction_sign
        self.alpha = alpha

    def hamiltonian(self) -> ndarray:
        """Construct Hamiltonian matrix in harmonic-oscillator basis"""
        dimension = self.hilbertdim()
        lc_osc_matrix = np.diag([i * self.E_plasma() for i in range(dimension)])
        inductor_flux = 2.0 * np.pi * (self.flux * self.flux_fraction_with_inductor)
        junction_flux = 2.0 * np.pi * self.flux - inductor_flux
        lc_osc_matrix += (
            self.EL * (-self.flux_junction_sign * inductor_flux + 2.0 * np.pi * self.alpha) * self.phi_operator()
        )
        lc_osc_matrix += 0.5 * self.EL * (inductor_flux + 2.0 * np.pi * self.alpha) ** 2 * np.eye(dimension)

        exp_matrix = self.exp_i_phi_operator() * np.exp(
            1j * (self.flux_junction_sign * junction_flux + 2.0 * np.pi * self.alpha)
        )
        hamiltonian_mat = lc_osc_matrix - self.EJ * 0.5 * (
            exp_matrix + exp_matrix.conjugate().T
        )
        return np.real(hamiltonian_mat)

    def potential(self, phi: Union[float, ndarray]) -> ndarray:
        """Fluxonium potential evaluated at `phi`.

        Parameters
        ----------
            float value of the phase variable `phi`

        Returns
        -------
        float or ndarray
        """
        inductor_flux = 2.0 * np.pi * self.flux * self.flux_fraction_with_inductor
        junction_flux = 2.0 * np.pi * self.flux - inductor_flux
        return 0.5 * self.EL * (
            phi - self.flux_junction_sign * inductor_flux + 2.0 * np.pi * self.alpha
        ) ** 2 - self.EJ * np.cos(phi + self.flux_junction_sign * junction_flux + 2.0 * np.pi * self.alpha)<|MERGE_RESOLUTION|>--- conflicted
+++ resolved
@@ -13,12 +13,8 @@
 import cmath
 import math
 import os
-<<<<<<< HEAD
-from typing import TYPE_CHECKING, Any, Dict, List, Tuple, Union
-=======
 
 from typing import TYPE_CHECKING, Any, Dict, List, Optional, Tuple, Union
->>>>>>> d8532a3b
 
 import numpy as np
 import scipy as sp
