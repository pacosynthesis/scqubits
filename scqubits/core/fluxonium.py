# fluxonium.py
#
# This file is part of scqubits.
#
#    Copyright (c) 2019 and later, Jens Koch and Peter Groszkowski
#    All rights reserved.
#
#    This source code is licensed under the BSD-style license found in the
#    LICENSE file in the root directory of this source tree.
############################################################################

import cmath
import math
import os

from typing import TYPE_CHECKING, Any, Dict, List, Tuple, Union

import numpy as np
import scipy as sp

from numpy import ndarray

import scqubits.core.constants as constants
import scqubits.core.descriptors as descriptors
import scqubits.core.discretization as discretization
import scqubits.core.harmonic_osc as osc
import scqubits.core.operators as op
import scqubits.core.qubit_base as base
import scqubits.core.storage as storage
import scqubits.io_utils.fileio_serializers as serializers

from scqubits.core.noise import NoisySystem

if TYPE_CHECKING:
    from scqubits.core.discretization import Grid1d


# —Fluxonium qubit ————————————————————————


class Fluxonium(base.QubitBaseClass1d, serializers.Serializable, NoisySystem):
    r"""Class for the fluxonium qubit. Hamiltonian :math:`H_\text{fl}=-4E_\text{
    C}\partial_\phi^2-E_\text{J}\cos(\phi+\varphi_\text{ext}) +\frac{1}{2}E_L\phi^2`
    is represented in dense form. The employed basis is the EC-EL harmonic oscillator
    basis. The cosine term in the potential is handled via matrix exponentiation.
    Initialize with, for example::

        qubit = Fluxonium(EJ=1.0, EC=2.0, EL=0.3, flux=0.2, cutoff=120)

    Parameters
    ----------
    EJ: float
        Josephson energy
    EC: float
        charging energy
    EL: float
        inductive energy
    flux: float
        external magnetic flux in angular units, 2pi corresponds to one flux quantum
    cutoff: int
        number of harm. osc. basis states used in diagonalization
    truncated_dim:
        desired dimension of the truncated quantum system; expected: truncated_dim > 1
    """
    EJ = descriptors.WatchedProperty("QUANTUMSYSTEM_UPDATE")
    EC = descriptors.WatchedProperty("QUANTUMSYSTEM_UPDATE")
    EL = descriptors.WatchedProperty("QUANTUMSYSTEM_UPDATE")
    flux = descriptors.WatchedProperty("QUANTUMSYSTEM_UPDATE")
    cutoff = descriptors.WatchedProperty("QUANTUMSYSTEM_UPDATE")

    def __init__(
        self,
        EJ: float,
        EC: float,
        EL: float,
        flux: float,
        cutoff: int,
        truncated_dim: int = 6,
    ) -> None:
        self.EJ = EJ
        self.EC = EC
        self.EL = EL
        self.flux = flux
        self.cutoff = cutoff
        self.truncated_dim = truncated_dim
        self._sys_type = type(self).__name__
        self._evec_dtype = np.float_
        self._default_grid = discretization.Grid1d(-4.5 * np.pi, 4.5 * np.pi, 151)
        self._image_filename = os.path.join(
            os.path.dirname(os.path.abspath(__file__)), "qubit_img/fluxonium.jpg"
        )

    @staticmethod
    def default_params() -> Dict[str, Any]:
        return {
            "EJ": 8.9,
            "EC": 2.5,
            "EL": 0.5,
            "flux": 0.0,
            "cutoff": 110,
            "truncated_dim": 10,
        }

    def supported_noise_channels(self) -> List[str]:
        """Return a list of supported noise channels"""
        return [
            "tphi_1_over_f_cc",
            "tphi_1_over_f_flux",
            "t1_capacitive",
            "t1_charge_impedance",
            "t1_flux_bias_line",
            "t1_inductive",
            "t1_quasiparticle_tunneling",
        ]

    def phi_osc(self) -> float:
        """
        Returns
        -------
            Returns oscillator length for the LC oscillator composed of the fluxonium
             inductance and capacitance.
        """
        return (8.0 * self.EC / self.EL) ** 0.25  # LC oscillator length

    def E_plasma(self) -> float:
        """
        Returns
        -------
            Returns the plasma oscillation frequency.
        """
        return math.sqrt(8.0 * self.EL * self.EC)  # LC plasma oscillation energy

    def phi_operator(self) -> ndarray:
        """
        Returns
        -------
            Returns the phi operator in the LC harmonic oscillator basis
        """
        dimension = self.hilbertdim()
        return (
            (op.creation(dimension) + op.annihilation(dimension))
            * self.phi_osc()
            / math.sqrt(2)
        )

    def n_operator(self) -> ndarray:
        """
        Returns
        -------
            Returns the :math:`n = - i d/d\\phi` operator in the LC harmonic
            oscillator basis
        """
        dimension = self.hilbertdim()
        return (
            1j
            * (op.creation(dimension) - op.annihilation(dimension))
            / (self.phi_osc() * math.sqrt(2))
        )

    def exp_i_phi_operator(self, alpha: float = 1.0, beta: float = 0.0) -> ndarray:
        """
        Returns
        -------
            Returns the :math:`e^{i (\\alpha \\phi + \beta) }` operator in the
            LC harmonic oscillator basis,
            with :math:`\\alpha` and :math:`\\beta` being numbers
        """
        exponent = 1j * (alpha * self.phi_operator())
        return sp.linalg.expm(exponent) * cmath.exp(1j * beta)

    def cos_phi_operator(self, alpha: float = 1.0, beta: float = 0.0) -> ndarray:
        """
        Returns
        -------
            Returns the :math:`\\cos (\\alpha \\phi + \\beta)` operator in the LC
            harmonic oscillator basis,
            with :math:`\\alpha` and :math:`\\beta` being numbers
        """
        exp_matrix = self.exp_i_phi_operator(alpha, beta)
        return 0.5 * (exp_matrix + exp_matrix.conjugate().T)

    def sin_phi_operator(self, alpha: float = 1.0, beta: float = 0.0) -> ndarray:
        """
        Returns
        -------
            Returns the :math:`\\sin (\\alpha \\phi + \\beta)` operator in the
            LC harmonic oscillator basis
            with :math:`\\alpha` and :math:`\\beta` being numbers
        """
        exp_matrix = self.exp_i_phi_operator(alpha, beta)
        return -1j * 0.5 * (exp_matrix - exp_matrix.conjugate().T)

    def hamiltonian(self) -> ndarray:  # follow Zhu et al., PRB 87, 024510 (2013)
<<<<<<< HEAD
        """Construct Hamiltonian matrix in harmonic-oscillator basis, following Zhu et al., PRB 87, 024510 (2013)"""
=======
        """Construct Hamiltonian matrix in harmonic-oscillator basis, following Zhu
        et al., PRB 87, 024510 (2013) """
>>>>>>> 9d6e33af
        dimension = self.hilbertdim()
        diag_elements = [i * self.E_plasma() for i in range(dimension)]
        lc_osc_matrix = np.diag(diag_elements)

        exp_matrix = self.exp_i_phi_operator() * cmath.exp(1j * 2 * np.pi * self.flux)
        cos_matrix = 0.5 * (exp_matrix + exp_matrix.conjugate().T)

        hamiltonian_mat = lc_osc_matrix - self.EJ * cos_matrix
        return np.real(
            hamiltonian_mat
        )  # use np.real to remove rounding errors from matrix exponential,
        # fluxonium Hamiltonian in harm. osc. basis is real-valued

    def d_hamiltonian_d_EJ(self) -> ndarray:
        """Returns operator representing a derivative of the Hamiltonian with respect
        to `EJ`.

        The flux is grouped as in the Hamiltonian.
        """
        return -self.cos_phi_operator(1, 2 * np.pi * self.flux)

    def d_hamiltonian_d_flux(self) -> ndarray:
        """Returns operator representing a derivative of the Hamiltonian with respect
        to `flux`.

        Flux is grouped as in the Hamiltonian.
        """
        return -2 * np.pi * self.EJ * self.sin_phi_operator(1, 2 * np.pi * self.flux)

    def hilbertdim(self) -> int:
        """
        Returns
        -------
            Returns the Hilbert space dimension."""
        return self.cutoff

    def potential(self, phi: Union[float, ndarray]) -> ndarray:
        """Fluxonium potential evaluated at `phi`.

        Parameters
        ----------
            float value of the phase variable `phi`

        Returns
        -------
        float or ndarray
        """
        return 0.5 * self.EL * phi * phi - self.EJ * np.cos(
            phi + 2.0 * np.pi * self.flux
        )

    def wavefunction(
        self, esys: Tuple[ndarray, ndarray], which: int = 0, phi_grid: "Grid1d" = None
    ) -> storage.WaveFunction:
        """Returns a fluxonium wave function in `phi` basis

        Parameters
        ----------
        esys:
            eigenvalues, eigenvectors
        which:
             index of desired wave function (default value = 0)
        phi_grid:
            used for setting a custom grid for phi; if None use self._default_grid
        """
        if esys is None:
            evals_count = max(which + 1, 3)
            evals, evecs = self.eigensys(evals_count)
        else:
            evals, evecs = esys
        dim = self.hilbertdim()

        phi_grid = phi_grid or self._default_grid

        phi_basis_labels = phi_grid.make_linspace()
        wavefunc_osc_basis_amplitudes = evecs[:, which]
        phi_wavefunc_amplitudes = np.zeros(phi_grid.pt_count, dtype=np.complex_)
        phi_osc = self.phi_osc()
        for n in range(dim):
            phi_wavefunc_amplitudes += wavefunc_osc_basis_amplitudes[
                n
            ] * osc.harm_osc_wavefunction(n, phi_basis_labels, phi_osc)
        return storage.WaveFunction(
            basis_labels=phi_basis_labels,
            amplitudes=phi_wavefunc_amplitudes,
            energy=evals[which],
<<<<<<< HEAD
        )

    def wavefunction1d_defaults(
        self, mode: str, evals: ndarray, wavefunc_count: int
    ) -> Dict[str, Any]:
        """Plot defaults for plotting.wavefunction1d.

        Parameters
        ----------
        mode:
            amplitude modifier, needed to give the correct default y label
        evals:
            eigenvalues to include in plot
        wavefunc_count:
            number of wave functions to be plotted
        """
        ylabel = r"$\psi_j(\varphi)$"
        ylabel = constants.MODE_STR_DICT[mode](ylabel)
        options = {"xlabel": r"$\varphi$", "ylabel": ylabel}
        return options
=======
        )
>>>>>>> 9d6e33af
<|MERGE_RESOLUTION|>--- conflicted
+++ resolved
@@ -191,12 +191,8 @@
         return -1j * 0.5 * (exp_matrix - exp_matrix.conjugate().T)
 
     def hamiltonian(self) -> ndarray:  # follow Zhu et al., PRB 87, 024510 (2013)
-<<<<<<< HEAD
-        """Construct Hamiltonian matrix in harmonic-oscillator basis, following Zhu et al., PRB 87, 024510 (2013)"""
-=======
         """Construct Hamiltonian matrix in harmonic-oscillator basis, following Zhu
         et al., PRB 87, 024510 (2013) """
->>>>>>> 9d6e33af
         dimension = self.hilbertdim()
         diag_elements = [i * self.E_plasma() for i in range(dimension)]
         lc_osc_matrix = np.diag(diag_elements)
@@ -283,27 +279,4 @@
             basis_labels=phi_basis_labels,
             amplitudes=phi_wavefunc_amplitudes,
             energy=evals[which],
-<<<<<<< HEAD
-        )
-
-    def wavefunction1d_defaults(
-        self, mode: str, evals: ndarray, wavefunc_count: int
-    ) -> Dict[str, Any]:
-        """Plot defaults for plotting.wavefunction1d.
-
-        Parameters
-        ----------
-        mode:
-            amplitude modifier, needed to give the correct default y label
-        evals:
-            eigenvalues to include in plot
-        wavefunc_count:
-            number of wave functions to be plotted
-        """
-        ylabel = r"$\psi_j(\varphi)$"
-        ylabel = constants.MODE_STR_DICT[mode](ylabel)
-        options = {"xlabel": r"$\varphi$", "ylabel": ylabel}
-        return options
-=======
-        )
->>>>>>> 9d6e33af
+        )