# zeropi_full.py
#
# This file is part of scqubits: a Python package for superconducting qubits,
# arXiv:2107.08552 (2021). https://arxiv.org/abs/2107.08552
#
#    Copyright (c) 2019 and later, Jens Koch and Peter Groszkowski
#    All rights reserved.
#
#    This source code is licensed under the BSD-style license found in the
#    LICENSE file in the root directory of this source tree.
############################################################################

import os
<<<<<<< HEAD
from typing import Any, Dict, List, Tuple, Union
=======

from typing import Any, Dict, List, Optional, Tuple, Union
>>>>>>> d8532a3b

import numpy as np
from numpy import ndarray
from scipy import sparse
from scipy.sparse.csc import csc_matrix

import scqubits
import scqubits.core.central_dispatch as dispatch
import scqubits.core.descriptors as descriptors
import scqubits.core.discretization as discretization
import scqubits.core.operators as op
import scqubits.core.qubit_base as base
import scqubits.io_utils.fileio_serializers as serializers
import scqubits.settings as settings
import scqubits.ui.qubit_widget as ui
import scqubits.utils.spectrum_utils as spec_utils
from scqubits.core.discretization import Grid1d
from scqubits.core.noise import NoisySystem

# - ZeroPi noise class


class NoisyFullZeroPi(NoisySystem):
    pass


class FullZeroPi(base.QubitBaseClass, serializers.Serializable, NoisyFullZeroPi):
    r"""Zero-Pi qubit [Brooks2013]_ [Dempster2014]_ including coupling to the zeta mode. The circuit is described by the
    Hamiltonian :math:`H = H_{0-\pi} + H_\text{int} + H_\zeta`, where

    .. math::

        &H_{0-\pi} = -2E_\text{CJ}\partial_\phi^2+2E_{\text{C}\Sigma}(i\partial_\theta-n_g)^2
                     +2E_{C\Sigma}dC_J\,\partial_\phi\partial_\theta\\
        &\qquad\qquad\qquad+2E_{C\Sigma}(\delta C_J/C_J)\partial_\phi\partial_\theta
                     +2\,\delta E_J \sin\theta\sin(\phi-\varphi_\text{ext}/2)\\
        &H_\text{int} = 2E_{C\Sigma}dC\,\partial_\theta\partial_\zeta + E_L dE_L \phi\,\zeta\\
        &H_\zeta = E_{\zeta} a^\dagger a

    expressed in phase basis. The definition of the relevant charging energies :math:`E_\text{CJ}`,
    :math:`E_{\text{C}\Sigma}`,     Josephson energies :math:`E_\text{J}`, inductive energies :math:`E_\text{L}`,
    and relative amounts of disorder :math:`dC_\text{J}`, :math:`dE_\text{J}`, :math:`dC`, :math:`dE_\text{L}`
    follows [Groszkowski2018]_. Internally, the ``FullZeroPi`` class formulates the Hamiltonian matrix via the
    product basis of the decoupled Zero-Pi qubit (see ``ZeroPi``)  on one hand, and the zeta LC oscillator on the other
    hand.

    Parameters
    ----------
    EJ:
        mean Josephson energy of the two junctions
    EL:
        inductive energy of the two (super-)inductors
    ECJ:
        charging energy associated with the two junctions
    EC:
        charging energy of the large shunting capacitances; set to `None` if `ECS` is provided instead
    dEJ:
        relative disorder in EJ, i.e., (EJ1-EJ2)/EJavg
    dEL:
        relative disorder in EL, i.e., (EL1-EL2)/ELavg
    dCJ:
        relative disorder of the junction capacitances, i.e., (CJ1-CJ2)/CJavg
    dC:
        relative disorder in large capacitances, i.e., (C1-C2)/Cavg
    ng:
        offset charge associated with theta
    zeropi_cutoff:
        cutoff in the number of states of the disordered zero-pi qubit
    zeta_cutoff:
        cutoff in the zeta oscillator basis (Fock state basis)
    flux:
        magnetic flux through the circuit loop, measured in units of flux quanta (h/2e)
    grid:
        specifies the range and spacing of the discretization lattice
    ncut:
        charge number cutoff for `n_theta`,  `n_theta = -ncut, ..., ncut`
    ECS:
        total charging energy including large shunting capacitances and junction capacitances; may be provided instead
        of EC
    truncated_dim:
        desired dimension of the truncated quantum system; expected: truncated_dim > 1
    id_str:
        optional string by which this instance can be referred to in `HilbertSpace`
        and `ParameterSweep`. If not provided, an id is auto-generated.
    """
    EJ = descriptors.WatchedProperty(
        float, "QUANTUMSYSTEM_UPDATE", inner_object_name="_zeropi"
    )
    EL = descriptors.WatchedProperty(
        float, "QUANTUMSYSTEM_UPDATE", inner_object_name="_zeropi"
    )
    ECJ = descriptors.WatchedProperty(
        float, "QUANTUMSYSTEM_UPDATE", inner_object_name="_zeropi"
    )
    EC = descriptors.WatchedProperty(
        float, "QUANTUMSYSTEM_UPDATE", inner_object_name="_zeropi"
    )
    ECS = descriptors.WatchedProperty(
        float, "QUANTUMSYSTEM_UPDATE", inner_object_name="_zeropi"
    )
    dEJ = descriptors.WatchedProperty(
        float, "QUANTUMSYSTEM_UPDATE", inner_object_name="_zeropi"
    )
    dCJ = descriptors.WatchedProperty(
        float, "QUANTUMSYSTEM_UPDATE", inner_object_name="_zeropi"
    )
    dC = descriptors.WatchedProperty(float, "QUANTUMSYSTEM_UPDATE")
    dEL = descriptors.WatchedProperty(float, "QUANTUMSYSTEM_UPDATE")
    ng = descriptors.WatchedProperty(
        float, "QUANTUMSYSTEM_UPDATE", inner_object_name="_zeropi"
    )
    flux = descriptors.WatchedProperty(
        float, "QUANTUMSYSTEM_UPDATE", inner_object_name="_zeropi"
    )
    grid = descriptors.WatchedProperty(
        Grid1d, "QUANTUMSYSTEM_UPDATE", inner_object_name="_zeropi"
    )
    ncut = descriptors.WatchedProperty(
        int, "QUANTUMSYSTEM_UPDATE", inner_object_name="_zeropi"
    )
    zeropi_cutoff = descriptors.WatchedProperty(
        int,
        "QUANTUMSYSTEM_UPDATE",
        inner_object_name="_zeropi",
        attr_name="truncated_dim",
    )

    def __init__(
        self,
        EJ: float,
        EL: float,
        ECJ: float,
        EC: float,
        dEJ: float,
        dCJ: float,
        dC: float,
        dEL: float,
        flux: float,
        ng: float,
        zeropi_cutoff: int,
        zeta_cutoff: int,
        grid: Grid1d,
        ncut: int,
        ECS: float = None,
        truncated_dim: int = 6,
        id_str: Optional[str] = None,
    ) -> None:
        base.QuantumSystem.__init__(self, id_str=id_str)
        self._zeropi = scqubits.ZeroPi(
            EJ=EJ,
            EL=EL,
            ECJ=ECJ,
            EC=EC,
            ng=ng,
            flux=flux,
            grid=grid,
            ncut=ncut,
            dEJ=dEJ,
            dCJ=dCJ,
            ECS=ECS,
            # the zeropi_cutoff defines the truncated_dim of the "base" zeropi object
            truncated_dim=zeropi_cutoff,
            id_str=self._id_str + " [interior ZeroPi]",
        )
        self.dC = dC
        self.dEL = dEL
        self.zeta_cutoff = zeta_cutoff
        self.truncated_dim = truncated_dim
        self._evec_dtype = np.complex_
        self._init_params.remove(
            "ECS"
        )  # used for file IO Serializable purposes; remove ECS as init parameter
        self._image_filename = os.path.join(
            os.path.dirname(os.path.abspath(__file__)), "qubit_img/fullzeropi.jpg"
        )

        dispatch.CENTRAL_DISPATCH.register("GRID_UPDATE", self)

    @staticmethod
    def default_params() -> Dict[str, Any]:
        return {
            "EJ": 10.0,
            "EL": 0.04,
            "ECJ": 20.0,
            "EC": 0.04,
            "dEJ": 0.05,
            "dCJ": 0.05,
            "dC": 0.08,
            "dEL": 0.05,
            "ng": 0.1,
            "flux": 0.23,
            "ncut": 30,
            "zeropi_cutoff": 10,
            "zeta_cutoff": 40,
            "truncated_dim": 10,
        }

    @classmethod
    def create(cls) -> "FullZeroPi":
        phi_grid = discretization.Grid1d(-25.0, 25.0, 360)
        init_params = cls.default_params()
        init_params["grid"] = phi_grid
        zeropi = cls(**init_params)
        zeropi.widget()
        return zeropi

    @classmethod
    def supported_noise_channels(cls) -> List[str]:
        """Return a list of supported noise channels"""
        return [
            "tphi_1_over_f_cc",
            "tphi_1_over_f_fluxt1_bias_flux_line"
            # 't1_capacitive',
            "t1_inductive",
        ]

    def widget(self, params: Dict[str, Any] = None) -> None:
        init_params = params or self.get_initdata()
        init_params.pop("id_str", None)
        del init_params["grid"]
        init_params["grid_max_val"] = self.grid.max_val
        init_params["grid_min_val"] = self.grid.min_val
        init_params["grid_pt_count"] = self.grid.pt_count
        ui.create_widget(
            self.set_params, init_params, image_filename=self._image_filename
        )

    def set_params(self, **kwargs) -> None:
        phi_grid = discretization.Grid1d(
            kwargs.pop("grid_min_val"),
            kwargs.pop("grid_max_val"),
            kwargs.pop("grid_pt_count"),
        )
        self.grid = phi_grid
        for param_name, param_val in kwargs.items():
            setattr(self, param_name, param_val)

    def receive(self, event: str, sender: object, **kwargs) -> None:
        if sender is self._zeropi.grid:
            self.broadcast("QUANTUMSYSTEM_UPDATE")

    def __str__(self) -> str:
        output = super().__str__()
        output = output[: output.rfind("\n")]
        output = output[: output.rfind("\n")]
        line_indent = output[output.rfind("\n") :]

        output += (
            line_indent
            + " dim: {0}   --[ (theta, phi): {1} total, {2} truncated;  (zeta): {3}"
            " ]--\n".format(
                self.hilbertdim(),
                self._zeropi.hilbertdim(),
                self.zeropi_cutoff,
                self.zeta_cutoff,
            )
        )
        return output

    def set_EC_via_ECS(self, ECS: float) -> None:
        """Helper function to set `EC` by providing `ECS`, keeping `ECJ` constant."""
        self._zeropi.set_EC_via_ECS(ECS)

    @property
    def E_zeta(self) -> float:
        """Returns energy quantum of the zeta mode"""
        return (8.0 * self.EL * self.EC) ** 0.5

    def set_E_zeta(self, value: float) -> None:
        raise ValueError(
            "Cannot directly set `E_zeta`. Instead one can set its value through `EL`"
            " or `EC`."
        )

    def hamiltonian(
        self, return_parts: bool = False
    ) -> Union[csc_matrix, Tuple[csc_matrix, ndarray, ndarray, float]]:
        """Returns Hamiltonian in basis obtained by discretizing phi, employing charge basis for theta, and Fock
        basis for zeta.

        Parameters
        ----------
        return_parts:
            If set to true, `hamiltonian` returns [hamiltonian, evals, evecs, g_coupling_matrix]
        """
        zeropi_dim = self.zeropi_cutoff
        zeropi_evals, zeropi_evecs = self._zeropi.eigensys(evals_count=zeropi_dim)
        zeropi_diag_hamiltonian = sparse.dia_matrix(
            (zeropi_dim, zeropi_dim), dtype=np.complex_
        )
        zeropi_diag_hamiltonian.setdiag(zeropi_evals)

        zeta_dim = self.zeta_cutoff
        prefactor = self.E_zeta

        zeta_diag_hamiltonian = op.number_sparse(zeta_dim, prefactor)

        hamiltonian_mat = sparse.kron(
            zeropi_diag_hamiltonian,
            sparse.identity(zeta_dim, format="dia", dtype=np.complex_),
        )
        hamiltonian_mat += sparse.kron(
            sparse.identity(zeropi_dim, format="dia", dtype=np.complex_),
            zeta_diag_hamiltonian,
        )

        gmat = self.g_coupling_matrix(zeropi_evecs)
        zeropi_coupling = sparse.dia_matrix((zeropi_dim, zeropi_dim), dtype=np.complex_)
        for l1 in range(zeropi_dim):
            for l2 in range(zeropi_dim):
                zeropi_coupling += gmat[l1, l2] * op.hubbard_sparse(l1, l2, zeropi_dim)
        hamiltonian_mat += sparse.kron(
            zeropi_coupling, op.annihilation_sparse(zeta_dim)
        ) + sparse.kron(zeropi_coupling.conjugate().T, op.creation_sparse(zeta_dim))

        if return_parts:
            return hamiltonian_mat.tocsc(), zeropi_evals, zeropi_evecs, gmat

        return hamiltonian_mat.tocsc()

    def d_hamiltonian_d_flux(self, zeropi_evecs: ndarray = None) -> csc_matrix:
        r"""Calculates a derivative of the Hamiltonian w.r.t flux, at the current value of flux,
        as stored in the object. The returned operator is in the product basis

        The flux is assumed to be given in the units of the ratio \Phi_{ext}/\Phi_0.
        So if \frac{\partial H}{ \partial \Phi_{\rm ext}}, is needed, the expr returned
        by this function, needs to be multiplied by 1/\Phi_0.

        Returns
        -------
            matrix representing the derivative of the Hamiltonian
        """
        return self._zeropi_operator_in_product_basis(
            self._zeropi.d_hamiltonian_d_flux(), zeropi_evecs=zeropi_evecs
        )

    def d_hamiltonian_d_EJ(self, zeropi_evecs: ndarray = None) -> csc_matrix:
        r"""Calculates a derivative of the Hamiltonian w.r.t EJ.

        Returns
        -------
            matrix representing the derivative of the Hamiltonian
        """
        return self._zeropi_operator_in_product_basis(
            self._zeropi.d_hamiltonian_d_EJ(), zeropi_evecs=zeropi_evecs
        )

    def d_hamiltonian_d_ng(self) -> csc_matrix:
        r"""Calculates a derivative of the Hamiltonian w.r.t ng.
        as stored in the object.

        Returns
        -------
            matrix representing the derivative of the Hamiltonian
        """
        return -8 * self.EC * self.n_theta_operator()

    def _zeropi_operator_in_product_basis(
        self, zeropi_operator, zeropi_evecs: ndarray = None
    ) -> csc_matrix:
        """Helper method that converts a zeropi operator into one in the product basis.

        Returns
        -------
            operator written in the product basis
        """
        zeropi_dim = self.zeropi_cutoff
        zeta_dim = self.zeta_cutoff

        if zeropi_evecs is None:
            _, zeropi_evecs = self._zeropi.eigensys(evals_count=zeropi_dim)

        op_eigen_basis = sparse.dia_matrix(
            (zeropi_dim, zeropi_dim), dtype=np.complex_
        )  # guaranteed to be zero?

        op_zeropi = spec_utils.get_matrixelement_table(zeropi_operator, zeropi_evecs)
        for n in range(zeropi_dim):
            for m in range(zeropi_dim):
                op_eigen_basis += op_zeropi[n, m] * op.hubbard_sparse(n, m, zeropi_dim)

        return sparse.kron(
            op_eigen_basis,
            sparse.identity(zeta_dim, format="csc", dtype=np.complex_),
            format="csc",
        )

    def i_d_dphi_operator(self, zeropi_evecs: ndarray = None) -> csc_matrix:
        r"""
        Operator :math:`i d/d\phi`.
        """
        return self._zeropi_operator_in_product_basis(
            self._zeropi.i_d_dphi_operator(), zeropi_evecs=zeropi_evecs
        )

    def n_theta_operator(self, zeropi_evecs: ndarray = None) -> csc_matrix:
        r"""
        Operator :math:`n_\theta`.
        """
        return self._zeropi_operator_in_product_basis(
            self._zeropi.n_theta_operator(), zeropi_evecs=zeropi_evecs
        )

    def phi_operator(self, zeropi_evecs: ndarray = None) -> csc_matrix:
        r"""
        Operator :math:`\phi`.

        Returns
        -------
            scipy.sparse.csc_matrix
        """
        return self._zeropi_operator_in_product_basis(
            self._zeropi.phi_operator(), zeropi_evecs=zeropi_evecs
        )

    def hilbertdim(self) -> int:
        """Returns Hilbert space dimension

        Returns
        -------
        int
        """
        return self.zeropi_cutoff * self.zeta_cutoff

    def _evals_calc(
        self, evals_count: int, hamiltonian_mat: csc_matrix = None
    ) -> ndarray:
        if hamiltonian_mat is None:
            hamiltonian_mat = self.hamiltonian()
        evals = sparse.linalg.eigsh(
            hamiltonian_mat,
            k=evals_count,
            sigma=0.0,
            which="LM",
            return_eigenvectors=False,
            v0=settings.RANDOM_ARRAY[: self.hilbertdim()],
        )
        return np.sort(evals)

    def _esys_calc(
        self, evals_count: int, hamiltonian_mat: csc_matrix = None
    ) -> Tuple[ndarray, ndarray]:
        if hamiltonian_mat is None:
            hamiltonian_mat = self.hamiltonian()
        evals, evecs = sparse.linalg.eigsh(
            hamiltonian_mat,
            k=evals_count,
            sigma=0.0,
            which="LM",
            return_eigenvectors=True,
            v0=settings.RANDOM_ARRAY[: self.hilbertdim()],
        )
        evals, evecs = spec_utils.order_eigensystem(evals, evecs)
        return evals, evecs

    def g_phi_coupling_matrix(self, zeropi_states: ndarray) -> ndarray:
        """Returns a matrix of coupling strengths g^\\phi_{ll'} [cmp. Dempster et al., Eq. (18)], using the states
        from the list `zeropi_states`. Most commonly, `zeropi_states` will contain eigenvectors of the
        `DisorderedZeroPi` type.
        """
        prefactor = self.EL * (self.dEL / 2.0) * (8.0 * self.EC / self.EL) ** 0.25
        return prefactor * spec_utils.get_matrixelement_table(
            self._zeropi.phi_operator(), zeropi_states
        )

    def g_theta_coupling_matrix(self, zeropi_states: ndarray) -> ndarray:
        """Returns a matrix of coupling strengths i*g^\\theta_{ll'} [cmp. Dempster et al., Eq. (17)], using the states
        from the list 'zeropi_states'.
        """
        prefactor = 1j * self.ECS * (self.dC / 2.0) * (32.0 * self.EL / self.EC) ** 0.25
        return prefactor * spec_utils.get_matrixelement_table(
            self._zeropi.n_theta_operator(), zeropi_states
        )

    def g_coupling_matrix(
        self, zeropi_states: ndarray = None, evals_count: int = None
    ) -> ndarray:
        """Returns a matrix of coupling strengths g_{ll'} [cmp. Dempster et al., text above Eq. (17)], using the states
        from 'zeropi_states'. If `zeropi_states==None`, then a set of `self.zeropi` eigenstates is calculated. Only in
        that case is `which` used for the eigenstate number (and hence the coupling matrix size).
        """
        if evals_count is None:
            evals_count = self._zeropi.truncated_dim
        if zeropi_states is None:
            _, zeropi_states = self._zeropi.eigensys(evals_count=evals_count)
        return self.g_phi_coupling_matrix(zeropi_states) + self.g_theta_coupling_matrix(
            zeropi_states
        )<|MERGE_RESOLUTION|>--- conflicted
+++ resolved
@@ -11,14 +11,11 @@
 ############################################################################
 
 import os
-<<<<<<< HEAD
-from typing import Any, Dict, List, Tuple, Union
-=======
 
 from typing import Any, Dict, List, Optional, Tuple, Union
->>>>>>> d8532a3b
 
 import numpy as np
+
 from numpy import ndarray
 from scipy import sparse
 from scipy.sparse.csc import csc_matrix
@@ -33,6 +30,7 @@
 import scqubits.settings as settings
 import scqubits.ui.qubit_widget as ui
 import scqubits.utils.spectrum_utils as spec_utils
+
 from scqubits.core.discretization import Grid1d
 from scqubits.core.noise import NoisySystem
 
