# test_explorer.py
# meant to be run with 'pytest'
#
# This file is part of scqubits.
#
#    Copyright (c) 2019 and later, Jens Koch and Peter Groszkowski
#    All rights reserved.
#
#    This source code is licensed under the BSD-style license found in the
#    LICENSE file in the root directory of this source tree.
############################################################################

import numpy as np

<<<<<<< HEAD
import scqubits as qubit
import scqubits.core.sweep_generators as swp
=======
import scqubits as scq

>>>>>>> 092c0ee0
from scqubits import Explorer, InteractionTerm, ParameterSweep


def test_explorer_legacy():
    qbt = scq.Fluxonium(
        EJ=2.55, EC=0.72, EL=0.12, flux=0.0, cutoff=110, truncated_dim=9
    )

    osc = scq.Oscillator(E_osc=4.0, truncated_dim=5)

    hilbertspace = scq.HilbertSpace([qbt, osc])

    interaction = InteractionTerm(
        g_strength=0.2,
        op1=qbt.n_operator(),
        subsys1=qbt,
        op2=osc.creation_operator() + osc.annihilation_operator(),
        subsys2=osc,
    )

    interaction_list = [interaction]
    hilbertspace.interaction_list = interaction_list

    param_name = "$\Phi_{ext}/\Phi_0$"
    param_vals = np.linspace(-0.5, 0.5, 100)

    subsys_update_list = [qbt]

    def update_hilbertspace(param_val):
        qbt.flux = param_val

    sweep = ParameterSweep(
        param_name=param_name,
        param_vals=param_vals,
        evals_count=10,
        hilbertspace=hilbertspace,
        subsys_update_list=subsys_update_list,
        update_hilbertspace=update_hilbertspace,
    )

    explorer = Explorer(sweep=sweep, evals_count=10)

    explorer.interact()


def test_explorer():
    qbt = scq.Fluxonium(
        EJ=2.55, EC=0.72, EL=0.12, flux=0.0, cutoff=110, truncated_dim=9
    )

    osc = scq.Oscillator(E_osc=4.0, truncated_dim=5)

    hilbertspace = scq.HilbertSpace([qbt, osc])
    hilbertspace.add_interaction(
        g_strength=0.2, op1=qbt.n_operator, op2=osc.creation_operator, add_hc=True
    )
    param_name = r"$\Phi_{ext}/\Phi_0$"
    param_vals = np.linspace(-0.5, 0.5, 101)

    subsys_update_list = [qbt]

    def update_hilbertspace(param_val):
        qbt.flux = param_val

    sweep = scq.ParameterSweep(
        paramvals_by_name={param_name: param_vals},
        evals_count=10,
        hilbertspace=hilbertspace,
        subsys_update_info={param_name: [qbt]},
        update_hilbertspace=update_hilbertspace,
    )
    explorer = scq.Explorer(sweep=sweep, evals_count=10)
    explorer.interact()<|MERGE_RESOLUTION|>--- conflicted
+++ resolved
@@ -12,13 +12,8 @@
 
 import numpy as np
 
-<<<<<<< HEAD
-import scqubits as qubit
-import scqubits.core.sweep_generators as swp
-=======
 import scqubits as scq
 
->>>>>>> 092c0ee0
 from scqubits import Explorer, InteractionTerm, ParameterSweep
 
 
